--- conflicted
+++ resolved
@@ -322,14 +322,10 @@
 
     # Handle None object.
     if obj is None:
-<<<<<<< HEAD
         if allow_none and (
             expected_type is type(None)
             or (isinstance(expected_type, tuple) and type(None) in expected_type)
         ):
-=======
-        if allow_none and (expected_type is type(None) or (isinstance(expected_type, tuple) and type(None) in expected_type)):
->>>>>>> d8fc1ef8
             return None
         log_warning(
             f"'{name}' is None and not allowed for expected type(s) "
@@ -369,11 +365,7 @@
                 if converted_attempt is not None:
                     processed_object = converted_attempt
                     break
-<<<<<<< HEAD
             else:  # No break, conversion failed for all types in tuple
-=======
-            else: # No break, conversion failed for all types in tuple
->>>>>>> d8fc1ef8
                 processed_object = None
 
         else:
@@ -385,12 +377,8 @@
                 ctx,
             )
 
-<<<<<<< HEAD
-    # If we failed to process the object (i.e., it's None after conversion attempts),
-    # return the default value.
-=======
-    # If we failed to process the object (i.e., it's None after conversion attempts), return the default value.
->>>>>>> d8fc1ef8
+    # If we failed to process the object (i.e., it's None after conversion
+    # attempts), return the default value.
     if processed_object is None:
         return default
 
